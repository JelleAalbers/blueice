language: python
python:
  - 3.4
notifications:
  email: false

sudo: false

addons:
  apt:
    packages:
     - gdb
     - apport

before_install:
  # What is the current file size max for core files?
  # It is usually 0, which means no core file will be dumped if there is a crash
  - ulimit -c
  - ulimit -a -S
  - ulimit -a -H
  # Setup Miniconda - a lightweight anaconda
  # This allows us to get pre-build binaries from numpy etc. from binstar
  # This is quicker and more reliable than compiling from source every build
  # See  https://gist.githubusercontent.com/dan-blanchard/7045057/raw/8ca5a4abcd0c65ab05217dd92119001f8454c369/.travis.yml
  - wget http://repo.continuum.io/miniconda/Miniconda3-latest-Linux-x86_64.sh -O miniconda.sh
  - chmod +x miniconda.sh
  - ./miniconda.sh -b -p $HOME/miniconda
  - export PATH="$HOME/miniconda/bin:$PATH"
  - hash -r
  - conda config --set always_yes yes --set changeps1 no
  - conda update --yes conda

install:
  # Set the core file limit to unlimited so a core file is generated upon crash
  - ulimit -c unlimited -S
  - ulimit -c
  - ulimit -a -S
  - ulimit -a -H
  - cat /proc/sys/kernel/core_pattern
  # Download numpy and matplotlib binaries from binstar
<<<<<<< HEAD
  - conda install --yes python=$TRAVIS_PYTHON_VERSION numpy scipy pandas
=======
  - conda install --yes python=$TRAVIS_PYTHON_VERSION numpy scipy matplotlib pandas
>>>>>>> 97b8dfec
  - conda install -c astropy iminuit
  # Setup coverage for converage measurement
  - pip install coverage
  - pip install coveralls
  - python setup.py install


before_script:
  - RESULT=0


script:
  # Run the program to prompt a crash
  # Note: we capture the return code of the program here and add
  # `|| true` to ensure that travis continues past the crash
  # Run tests
  - coverage run --source=blueice setup.py test || RESULT=$?
  - ls -l
  - if [[ ${RESULT} == 0 ]]; then echo "\\o/ our test worked without problems"; else echo "ruhroh test returned an errorcode of $RESULT"; fi;
  # If the program returned an error code, now we check for a
  # core file in the current working directory and dump the backtrace out
  - for i in $(find ./ -maxdepth 1 -name 'core*' -print); do gdb python core* -ex "thread apply all bt" -ex "set pagination 0" -batch; done;
  # now we should present travis with the original
  # error code so the run cleanly stops
  - if [[ ${RESULT} != 0 ]]; then exit $RESULT ; fi;


after_success:
  # Calculate coverage
  - coveralls<|MERGE_RESOLUTION|>--- conflicted
+++ resolved
@@ -37,12 +37,8 @@
   - ulimit -a -S
   - ulimit -a -H
   - cat /proc/sys/kernel/core_pattern
-  # Download numpy and matplotlib binaries from binstar
-<<<<<<< HEAD
+  # Download numpy etc. binaries from binstar
   - conda install --yes python=$TRAVIS_PYTHON_VERSION numpy scipy pandas
-=======
-  - conda install --yes python=$TRAVIS_PYTHON_VERSION numpy scipy matplotlib pandas
->>>>>>> 97b8dfec
   - conda install -c astropy iminuit
   # Setup coverage for converage measurement
   - pip install coverage
