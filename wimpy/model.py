import pickle
import collections

import numpy as np
import matplotlib.pyplot as plt
from scipy.optimize import brentq, minimize
from scipy import stats
from tqdm import tqdm
from copy import deepcopy

from multihist import Histdd
from .source import Source


# Features I would like to add:
#  - Special treatment of uniform spatial distribution: don't store samples for each source...
#  - Factor limit setting out to a new file / class?
#  - Non-asymptotic limit setting
#  - General (shape) uncertainties
#  - Fit parameters other than source strength

class Model(object):
    """Model for XENON1T dataset simulation and analysis

    dormant sources have their pdf computed on initialization, but are not considered in fitting.
    Use activate_source(source_id) and deactivate_source(source_id) to swap sources between dormant and active.
    Only one active source can be analysis target, if you activate a new one the previous one is automatically
    deactivated. The source which is the analysis target is always last in the source list.
    """
    config = None            # type: dict
    no_wimp_strength = -10
    max_wimp_strength = 4
    exposure_factor = 1      # Increase this to quickly change the exposure of the model
    source_to_fit = -1       # Index of the source whose rate we want to constrain

    def __init__(self, config, ipp_client=None, **kwargs):
        """
        :param config: Dictionary specifying detector parameters, source info, etc.
        :param ipp_client: ipyparallel client to use for parallelizing pdf computation (optional)
        :param kwargs: Overrides for the config (optional)
        :return:
        """
        c = self.config = deepcopy(config)
        self.config.update(kwargs)

        self.space = collections.OrderedDict(c['analysis_space'])
        self.dims = list(self.space.keys())
        self.bins = list(self.space.values())

        self.sources = self._init_sources(c['sources'], ipp_client=ipp_client)
        self.dormant_sources = self._init_sources(c['dormant_sources'], ipp_client=ipp_client)

    def _init_sources(self, source_specs, ipp_client=None):
        result = []
        for source_spec in source_specs:
            source = Source(self.config, source_spec)

            # Has the PDF in the analysis space already been provided in the spec?
            # Usually not: do so now.
            if source.pdf_histogram is None or c['force_pdf_recalculation']:
                self.compute_source_pdf(source, ipp_client=ipp_client)
            result.append(source)
        return result

    def compute_source_pdf(self, source, ipp_client=None):
        """Computes the PDF of the source in the analysis space.
        Returns nothing, modifies source in-place.
        :param ipp_client: ipyparallel client to use for parallelizing pdf computation (optional)
        """
        # Not a method of source, since it needs analysis space definition...
        # To be honest I'm not sure where this method (and source.simulate) actually would fit best.

        # Simulate batches of events at a time (to avoid memory errors, show a progressbar, and split up among machines)
        # Number of events to simulate will be rounded up to the nearest batch size
        batch_size = self.config['pdf_sampling_batch_size']
        n_batches = int((source.n_events_for_pdf * self.config['pdf_sampling_multiplier']) // batch_size + 1)
        n_events = n_batches * batch_size
        mh = Histdd(bins=self.bins)

        if ipp_client is not None:
            # We need both a directview and a load-balanced view: the latter doesn't have methods like push.
            directview = ipp_client[:]
            lbview = ipp_client.load_balanced_view()

            # Get the necessary objects to the engines
            # For some reason you can't directly .push(dict(bins=self.bins)),
            # it will fail with 'bins' is not defined error. When you first assign bins = self.bins it works.
            bins = self.bins
            dims = self.dims

            def to_space(d):
                """Standalone counterpart of Model.to_space, needed for parallel simulation. Ugly!!"""
                return [d[dims[i]] for i in range(len(dims))]

            def do_sim(_):
                """Run one simulation batch and histogram it immediately (so we don't pass gobs of data around)"""
                return Histdd(*to_space(source.simulate(batch_size)), bins=bins).histogram

            directview.push(dict(source=source, bins=bins, dims=dims, batch_size=batch_size, to_space=to_space),
                                  block=True)

            amap_result = lbview.map(do_sim, [None for _ in range(n_batches)], ordered=False,
                                     block=self.config.get('block_during_simulation', False))
            for r in tqdm(amap_result, total=n_batches, desc='Sampling PDF of %s' % source.name):
                mh.histogram += r

        else:
            for _ in tqdm(range(n_batches),
                          desc='Sampling PDF of %s' % source.name):
                mh.add(*self.to_space(source.simulate(batch_size)))

        source.fraction_in_range = mh.n / n_events

        # Convert the histogram to a PDF
        # This means we have to divide by
        #  - the number of events histogrammed
        #  - the bin sizes (particularly relevant for non-uniform bins!)
        source.pdf_histogram = mh.similar_blank_hist()
        source.pdf_histogram.histogram = mh.histogram.astype(np.float) / mh.n
        source.pdf_histogram.histogram /= np.outer(*[np.diff(self.bins[i]) for i in range(len(self.bins))])

        # Estimate the MC statistical error. Not used for anything, but good to inspect.
        source.pdf_errors = source.pdf_histogram / np.sqrt(np.clip(mh.histogram, 1, float('inf')))
        source.pdf_errors[source.pdf_errors == 0] = float('nan')

    def activate_source(self, source_id):
        """Activates the source named source_id from the list of dormant sources."""
        dormant_source_i = self.get_source_i(source_id, from_dormant=True)
        s = self.dormant_sources[dormant_source_i]
        if s.analysis_target:
            # Insert the new analysis target at the end of the list
            self.deactivate_source(-1, force=True)
            self.sources.append(s)
        else:
            self.sources = self.sources[:-1] + [s] + self.sources[-1]
        del self.dormant_sources[dormant_source_i]

    def deactivate_source(self, source_id, force=False):
        """Deactivates the source named source_id"""
        source_i = self.get_source_i(source_id)
        s = self.sources[source_i]
        if not force and s.analysis_target:
            raise ValueError("Cannot deactivate the analysis target: please activate a new one instead.")
        self.dormant_sources.append(s)
        del self.sources[source_i]

    def range_cut(self, d, ps=None):
        """Return events from dataset d which are in the analysis space
        Also removes events for which all of the source PDF's are zero (which cannot be meaningfully interpreted)
        """
        mask = np.ones(len(d), dtype=np.bool)
        for dimension, bin_edges in self.space.items():
            mask = mask & (d[dimension] >= bin_edges[0]) & (d[dimension] <= bin_edges[-1])

        # Ignore events to which no source pdf assigns a positive probability.
        # These would cause log(sum_sources (mu * p)) in the loglikelihood to become -inf.
        if ps is None:
            ps = self.score_events(d)
        mask &= ps.sum(axis=0) != 0

        return d[mask]

    def simulate(self, wimp_strength=0, restrict=True):
        """Makes a toy dataset.
        if restrict=True, return only events inside analysis range
        """
        ds = []
        for s_i, source in enumerate(self.sources):
            n = np.random.poisson(source.events_per_day *
                                  self.config['livetime_days'] *
                                  (10**wimp_strength if source.name.startswith('wimp') else 1) *
                                  self.exposure_factor)
            d = source.simulate(n)
            d['source'] = s_i
            ds.append(d)
        d = np.concatenate(ds)
        if restrict:
            d = self.range_cut(d)
        return d

    def show(self, d, ax=None, dims=(0, 1)):
        """Plot the events from dataset d in the analysis range
        ax: plot on this Axes
        Dims: tuple of numbers indicating which two dimensions to plot in.
        """
        if ax is None:
            ax = plt.gca()

        d = self.range_cut(d)
        for s_i, s in enumerate(self.sources):
            q = d[d['source'] == s_i]
            q_in_space = self.to_space(q)
            ax.scatter(q_in_space[dims[0]],
                       q_in_space[dims[1]],
                       color=s.color, s=5, label=s.label)

        ax.set_xlabel(self.dims[dims[0]])
        ax.set_ylabel(self.dims[dims[1]])
        ax.set_xlim(self.bins[dims[0]][0], self.bins[dims[0]][-1])
        ax.set_ylim(self.bins[dims[1]][0], self.bins[dims[1]][-1])

    def to_space(self, d):
        """Given a dataset, returns list of arrays of coordinates of the events in the analysis dimensions"""
        return [d[self.dims[i]] for i in range(len(self.dims))]

    def score_events(self, d):
        """Returns array (n_sources, n_events) of pdf values for each source for each of the events"""
<<<<<<< HEAD
        # TODO: Handle outliers in a better way than just putting loglikelihood = -20...
        # In particular, you need to handle events which are outside any source pdf, they are now considered
        # equally likely to be signal or background!
        return np.array([np.clip(s.pdf(*self.to_space(d)),
                                 1e-20,
                                 float('inf')) for s in self.sources])

    def get_source_i(self, source_id):
=======
        return np.vstack([s.pdf(*self.to_space(d)) for s in self.sources])

    def get_source_i(self, source_id, from_dormant=False):
>>>>>>> 2a1e51a3
        if isinstance(source_id, (int, float)):
            return int(source_id)
        else:
            for s_i, s in enumerate(self.sources if not from_dormant else self.dormant_sources):
                if source_id in s.name:
                    break
            else:
                raise ValueError("Unknown source %s" % source_id)
            return s_i

    def loglikelihood(self, d, wimp_strength, ps=None, rate_modifiers=None):
        """Gives the log-likelihood of the dataset d
        under the hypothesis that the source source_id's rate is multiplied by 10**strength.
        rate_modifiers: array of rate adjustments for each source.
                        Rate will be increaed by source.rate * source.rate_uncertainty * rate_modifier events/day,
                        Penalty term in likelihood is normal(0, 1).logpdf(rate_modifier)
        NB: Assumes d is already restricted to analysis space. If not, you will get into trouble!!
        """
        if rate_modifiers is None:
            rate_modifiers = np.zeros(len(self.sources))
        else:
            rate_modifiers = np.asarray(rate_modifiers)

        # Compute expected number of events for each source
        mu = np.array([s.events_per_day * self.config['livetime_days'] * s.fraction_in_range * self.exposure_factor
                       for s in self.sources])

        # Set the correct rate for the WIMP signal
        mu[-1] *= 10**wimp_strength

        # Apply the rate modifiers
        mu *= 1 + rate_modifiers * np.asarray([s.rate_uncertainty for s in self.sources])
        mu = np.clip(mu, 0, float('inf'))

        # Compute p(event) for each source. ps has shape (n_sources, n_events).
        if ps is None:
            ps = self.score_events(d)

        # Return the extended log likelihood (without tedious normalization constant that anyway drops out of
        # likelihood ratio computations).
        result = -mu.sum() + np.sum(np.log(np.sum(mu[:,np.newaxis] * ps, axis=0)))
        result += stats.norm.logpdf(rate_modifiers).sum()  # - len(m.sources) * stats.norm.logpdf(0)
        return result

    def bestfit(self, d, guess_strength=0, fit_uncertainties=False, fit_strength=True, ps=None):
        """Returns best-fit wimp strength for dataset d, loglikelihood value at that point.
        Throws exception if optimization is unsuccesfull
        if float_uncertainties = True, fits and returns the rate uncertainties for each source

        """
        if ps is None:
            ps = self.score_events(d)

        def add_zeros_if_not_uncertain(_rate_mods_temp):
            # Get rate modifiers from params: fold in zeros for sources without rate uncertainties
            _rate_mods_temp = _rate_mods_temp.tolist()
            return [_rate_mods_temp.pop(0) if s.rate_uncertainty else 0 for s in self.sources]

        n_uncertain_sources = len([s for s in self.sources if s.rate_uncertainty != 0])

        # Determine what kind of minimization we should do.
        if fit_uncertainties and fit_strength:
            guess = [guess_strength] + [0] * n_uncertain_sources

            def objective(params):
                return -self.loglikelihood(d, params[0], ps=ps,
                                           rate_modifiers=add_zeros_if_not_uncertain(params[1:]))


        elif fit_uncertainties:
            guess = [0] * n_uncertain_sources

            def objective(params):
                return -self.loglikelihood(d, guess_strength, ps=ps,
                                           rate_modifiers=add_zeros_if_not_uncertain(params))

        elif fit_strength:
            guess = [guess_strength]

            def objective(wimp_strength):
                return -self.loglikelihood(d, wimp_strength, ps=ps)

        else:
            # Fit nothing: just calculate!
            return guess_strength, self.loglikelihood(d, guess_strength, ps=ps)

        # For some reason the default BGFS minimization fails hard... Powell does much better
        optresult = minimize(objective, guess, method='Powell')
        if not optresult.success:
            raise RuntimeError("Optimization failure: ", optresult)
        return optresult.x, -optresult.fun

        # Sometimes a data is very background-like, and the best fit is a silly low value (-700 or something).
        # Maybe we should regard this as 'unphysical' and return self.no_wimp_strength instead?
        # if bestfit < model.no_wimp_strength:
        #     return self.no_wimp_strength, self.loglikelihood(d, self.no_wimp_strength)

    def interval(self, d, confidence_level=0.9, kind='limit', profile=False):
        """Return an interval of kind and confidence_level on dataset d
         - d is assumed to be restricted to the analysis range.
         - confidence level is the probability content of the interval (1 - the false positive rate)
         - kind can be 'central' (for a two-sided central CI) or 'limit' (for upper limits)
         - If profile=True, will compute a profile likelihood interval, i.e. will consider the rate uncertainty on each
           source.

        The interval is set using the likelihood ratio method, assuming the asymptotic distribution (Wilk's theorem)
        for the likelihood ratio test statistic.
        """
        ps = self.score_events(d)

        # Find the best-fit wimp strength
        optresult, max_likelihood = self.bestfit(d, ps=ps, fit_uncertainties=profile, fit_strength=True)
        best_strength = optresult[0] if profile else optresult.item()

        def f(wimp_strength, z):
            fit, conditional_max_ll = self.bestfit(d, wimp_strength, fit_strength=False, fit_uncertainties=profile)
            return 2*(max_likelihood - conditional_max_ll) - z**2

        if kind == 'limit':
            return brentq(f,
                          best_strength, self.max_wimp_strength,
                          args=(stats.norm(0, 1).ppf(confidence_level),))

        elif kind == 'central':
            if best_strength <= self.no_wimp_strength:
                a = self.no_wimp_strength
            else:
                a = brentq(f,
                           self.no_wimp_strength, best_strength,
                           args=(stats.norm(0, 1).ppf(1/2 - confidence_level/2),))
            b = brentq(f,
                       best_strength, self.max_wimp_strength,
                       args=(stats.norm(0, 1).ppf(1/2 + confidence_level/2),))
            return a, b

        else:
            raise ValueError("Invalid interval kind %s" % kind)

    # Utilities
    @staticmethod
    def load(filename):
        with open(filename, mode='rb') as infile:
            return pickle.load(infile)

    def save(self, filename=None):
        if filename is None:
            filename = 'model_' + str(np.random.random())
        with open(filename, mode='wb') as outfile:
            pickle.dump(self, outfile)
        return filename

    def copy(self):
        return deepcopy(self)<|MERGE_RESOLUTION|>--- conflicted
+++ resolved
@@ -205,20 +205,9 @@
 
     def score_events(self, d):
         """Returns array (n_sources, n_events) of pdf values for each source for each of the events"""
-<<<<<<< HEAD
-        # TODO: Handle outliers in a better way than just putting loglikelihood = -20...
-        # In particular, you need to handle events which are outside any source pdf, they are now considered
-        # equally likely to be signal or background!
-        return np.array([np.clip(s.pdf(*self.to_space(d)),
-                                 1e-20,
-                                 float('inf')) for s in self.sources])
-
-    def get_source_i(self, source_id):
-=======
         return np.vstack([s.pdf(*self.to_space(d)) for s in self.sources])
 
     def get_source_i(self, source_id, from_dormant=False):
->>>>>>> 2a1e51a3
         if isinstance(source_id, (int, float)):
             return int(source_id)
         else:
